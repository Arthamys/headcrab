#[cfg(target_os = "linux")]
fn main() {
    example::main();
}

#[cfg(not(target_os = "linux"))]
fn main() {
    println!("This example is currently not supported for OSes other than Linux");
}

#[cfg(target_os = "linux")]
mod example {
    use std::{
        os::unix::ffi::OsStrExt,
        path::{Path, PathBuf},
    };

    use headcrab::{
        symbol::{DisassemblySource, RelocatedDwarf},
        target::{AttachOptions, LinuxTarget, UnixTarget},
    };

    #[cfg(target_os = "linux")]
    use headcrab_inject::{compile_clif_code, DataId, FuncId, InjectionContext};

    use repl_tools::HighlightAndComplete;
    use rustyline::CompletionType;

    repl_tools::define_repl_cmds!(enum ReplCommand {
        err = ReplCommandError;

        /// Start a program to debug
        Exec: PathBuf,
        /// Attach to an existing program
        Attach: String,
        /// Detach from the debugged program. Leaving it running when headcrab exits
        Detach: (),
        /// Kill the program being debugged
        Kill: (),
        /// Step one instruction
        Stepi|si: (),
        /// Continue the program being debugged
        Continue|cont: (),
        // FIXME move the `read:` part before the `--` in the help
        /// read: List registers and their content for the current stack frame
        Registers|regs: String,
        /// Print backtrace of stack frames
        Backtrace|bt: String,
        /// Disassemble some a several instructions starting at the instruction pointer
        Disassemble|dis: (),
        /// Print all local variables of current stack frame
        Locals: (),
        /// Print this help
        Help|h: (),
        /// Inject and run clif ir
        InjectClif: PathBuf,
        /// Inject a dynamic library and run it's `__headcrab_command` function
        InjectLib: PathBuf,
        /// Exit
        Exit|quit|q: (),
    });

    type ReplHelper = repl_tools::MakeHelper<ReplCommand>;

    struct Context {
        remote: Option<LinuxTarget>,
        debuginfo: Option<RelocatedDwarf>,
        disassembler: DisassemblySource,
    }

    impl Context {
        fn remote(&self) -> Result<&LinuxTarget, Box<dyn std::error::Error>> {
            if let Some(remote) = &self.remote {
                Ok(remote)
            } else {
                Err("No running process".to_string().into())
            }
        }

        fn mut_remote(&mut self) -> Result<&mut LinuxTarget, Box<dyn std::error::Error>> {
            if let Some(remote) = &mut self.remote {
                Ok(remote)
            } else {
                Err("No running process".to_string().into())
            }
        }

        fn set_remote(&mut self, remote: LinuxTarget) {
            // FIXME kill/detach old remote
            self.remote = Some(remote);
            self.debuginfo = None;
        }

        fn load_debuginfo_if_necessary(&mut self) -> Result<(), Box<dyn std::error::Error>> {
            // FIXME only reload debuginfo when necessary (memory map changed)
            let memory_maps = self.remote()?.memory_maps()?;
            self.debuginfo = Some(RelocatedDwarf::from_maps(&memory_maps)?);
            Ok(())
        }

        fn debuginfo(&self) -> &RelocatedDwarf {
            self.debuginfo.as_ref().unwrap()
        }
    }

    pub fn main() {
        let mut rl = rustyline::Editor::<ReplHelper>::with_config(
            rustyline::Config::builder()
                .auto_add_history(true)
                .completion_type(CompletionType::List)
                .build(),
        );
        rl.set_helper(Some(ReplHelper::new(true /* color */)));

        let mut context = Context {
            remote: None,
            debuginfo: None,
            disassembler: DisassemblySource::new(),
        };

        let mut cmds = vec![];
        let mut exec_cmd = None;
        let mut args = std::env::args();
        let repl_name = args.next().unwrap();
        while let Some(arg) = args.next() {
            let err = match &*arg {
                "-ex" => {
                    if let Some(arg) = args.next() {
                        cmds.push(arg);
                        continue;
                    } else {
                        "Found flag -ex without argument".to_string()
                    }
                }
                "--no-color" => {
                    rl.helper_mut().unwrap().color = false;
                    continue;
                }
                _ if arg.starts_with("-") => {
                    format!("Found argument '{}' which wasn't expected", arg)
                }
                _ => {
                    if args.next().is_none() {
                        exec_cmd = Some(arg);
                        break;
                    } else {
                        "Debuggee arguments are not yet supported".to_string()
                    }
                }
            };
            println!(
                "error: {}

    USAGE:
        {} [OPTIONS] executable-file

    OPTIONS:
        -ex <COMMAND>           Run command on startup
        --no-color              Disable colors",
                err, repl_name
            );
            std::process::exit(1);
        }

        if let Some(exec_cmd) = exec_cmd {
            println!("Starting program: {}", exec_cmd);
            context.set_remote(match LinuxTarget::launch(Path::new(&exec_cmd)) {
                Ok((target, status)) => {
                    println!("{:?}", status);
                    target
                }
                Err(err) => {
                    if rl.helper().unwrap().color {
                        println!("\x1b[91mError while launching debuggee: {}\x1b[0m", err);
                    } else {
                        println!("Error while launching debuggee: {}", err);
                    }
                    std::process::exit(1);
                }
            });
        }

        for command in cmds.into_iter() {
            if rl.helper().unwrap().color {
                println!("\x1b[96m> {}\x1b[0m", command);
            } else {
                println!("> {}", command);
            }
            match run_command(&mut context, rl.helper().unwrap().color, &command) {
                Ok(()) => {}
                Err(err) => {
                    if rl.helper().unwrap().color {
                        println!("\x1b[91mError: {}\x1b[0m", err);
                    } else {
                        println!("Error: {}", err);
                    }
                }
            }
        }

        loop {
            match rl.readline("(headcrab) ") {
                Ok(command) => {
                    if command == "q" || command == "quit" || command == "exit" {
                        println!("Exit");
                        return;
                    }
                    match run_command(&mut context, rl.helper().unwrap().color, &command) {
                        Ok(()) => {}
                        Err(err) => {
                            if rl.helper().unwrap().color {
                                println!("\x1b[91mError: {}\x1b[0m", err);
                            } else {
                                println!("Error: {}", err);
                            }
                        }
                    }
                }
                Err(rustyline::error::ReadlineError::Eof)
                | Err(rustyline::error::ReadlineError::Interrupted) => {
                    println!("Exit");
                    return;
                }
                Err(err) => {
                    if rl.helper().unwrap().color {
                        println!("\x1b[91mError: {:?}\x1b[0m", err);
                    } else {
                        println!("Error: {:?}", err);
                    }
                    std::process::exit(1);
                }
            }
        }
    }

    fn run_command(
        context: &mut Context,
        color: bool,
        command: &str,
    ) -> Result<(), Box<dyn std::error::Error>> {
        if command == "" {
            return Ok(());
        } else if command == "_patch_breakpoint_function" {
            return patch_breakpoint_function(context);
        }

        let command = ReplCommand::from_str(command)?;
        match command {
            ReplCommand::Help(()) => {
                ReplCommand::print_help(std::io::stdout(), color).unwrap();
            }
            ReplCommand::Exec(cmd) => {
                println!("Starting program: {}", cmd.display());
                let (remote, status) = LinuxTarget::launch(&cmd)?;
                println!("{:?}", status);
                context.set_remote(remote);
            }
            ReplCommand::Attach(pid) => {
                let pid = nix::unistd::Pid::from_raw(pid.parse()?);
                println!("Attaching to process {}", pid);
                let (remote, status) = LinuxTarget::attach(
                    pid,
                    AttachOptions {
                        kill_on_exit: false,
                    },
                )?;
                println!("{:?}", status);
                // FIXME detach or kill old remote
                context.set_remote(remote);
            }
            ReplCommand::Detach(()) => {
                context.remote()?.detach()?;
                context.remote = None;
            }
            ReplCommand::Kill(()) => println!("{:?}", context.remote()?.kill()?),
            ReplCommand::Stepi(()) => println!("{:?}", context.remote()?.step()?),
            ReplCommand::Continue(()) => println!("{:?}", context.remote()?.unpause()?),
            ReplCommand::Registers(sub_cmd) => match &*sub_cmd {
                "" => Err(format!(
                    "Expected subcommand found nothing. Try `regs read`"
                ))?,
                "read" => println!("{:?}", context.remote()?.read_regs()?),
                _ => Err(format!("Unknown `regs` subcommand `{}`", sub_cmd))?,
            },
            ReplCommand::Backtrace(sub_cmd) => {
                return show_backtrace(context, &sub_cmd);
            }
            ReplCommand::Disassemble(()) => {
                let ip = context.remote()?.read_regs()?.rip;
                let mut code = [0; 64];
                unsafe {
                    context
                        .remote()?
                        .read()
                        .read(&mut code, ip as usize)
                        .apply()?;
                }
                let disassembly = context.disassembler.source_snippet(&code, ip, true)?;
                println!("{}", disassembly);
            }
<<<<<<< HEAD
            Some("locals") => {
                let regs = context.remote()?.read_regs()?;
                let func = regs.rip as usize;
                let res = context.debuginfo().with_addr_frames(
                    func,
                    |func, mut frames: headcrab::symbol::FrameIter| {
                        let mut first_frame = true;
                        while let Some(frame) = frames.next()? {
                            let name = frame
                                .function
                                .as_ref()
                                .map(|f| Ok(f.demangle()?.into_owned()))
                                .transpose()
                                .map_err(|err: gimli::Error| err)?
                                .unwrap_or_else(|| "<unknown>".to_string());

                            let location = frame
                                .location
                                .as_ref()
                                .map(|loc| {
                                    format!(
                                        "{}:{}",
                                        loc.file.unwrap_or("<unknown file>"),
                                        loc.line.unwrap_or(0),
                                    )
                                })
                                .unwrap_or_default();

                            if first_frame {
                                println!("{:016x} {} {}", func, name, location);
                            } else {
                                println!("                 {} {}", name, location);
                            }
                            let (_dwarf, unit, dw_die_offset) = frame
                                .function_debuginfo()
                                .ok_or_else(|| "No dwarf debuginfo for function".to_owned())?;

                            // FIXME handle DW_TAG_inlined_subroutine with DW_AT_frame_base in parent DW_TAG_subprogram
                            let frame_base = if let Some(frame_base) =
                                unit.entry(dw_die_offset)?.attr(gimli::DW_AT_frame_base)?
                            {
                                let frame_base = frame_base.exprloc_value().unwrap();
                                let res = headcrab::symbol::dwarf_utils::evaluate_expression(
                                    unit,
                                    frame_base,
                                    None,
                                    get_linux_x86_64_reg(regs),
                                )?;
                                assert_eq!(res.len(), 1);
                                assert_eq!(res[0].bit_offset, None);
                                assert_eq!(res[0].size_in_bits, None);
                                Some(match res[0].location {
                                    gimli::Location::Register {
                                        register: gimli::X86_64::RBP,
                                    } => regs.rbp,
                                    ref loc => unimplemented!("{:?}", loc), // FIXME
                                })
                            } else {
                                None
                            };
=======
            ReplCommand::Locals(()) => {
                return show_locals(context);
            }
            ReplCommand::InjectClif(file) => {
                return inject_clif(context, file);
            }
            ReplCommand::InjectLib(file) => {
                return inject_lib(context, file);
            }
            ReplCommand::Exit(()) => unreachable!("Should be handled earlier"),
        }

        Ok(())
    }
>>>>>>> a052ba88

    /// Patch the `pause` instruction inside a function called `breakpoint` to be a
    /// breakpoint. This is useful while we don't have support for setting breakpoints at
    /// runtime yet.
    /// FIXME remove once real breakpoint support is added
    fn patch_breakpoint_function(context: &mut Context) -> Result<(), Box<dyn std::error::Error>> {
        context.load_debuginfo_if_necessary()?;
        // Test that `a_function` resolves to a function.
        let breakpoint_addr = context.debuginfo().get_symbol_address("breakpoint").unwrap() + 4 /* prologue */;
        // Write breakpoint to the `breakpoint` function.
        let mut pause_inst = 0 as libc::c_ulong;
        unsafe {
            context
                .remote()?
                .read()
                .read(&mut pause_inst, breakpoint_addr)
                .apply()
                .unwrap();
        }
        // pause (rep nop); ...
        assert_eq!(
            &pause_inst.to_ne_bytes()[0..2],
            &[0xf3, 0x90],
            "Pause instruction not found"
        );
        let mut breakpoint_inst = pause_inst.to_ne_bytes();
        // int3; nop; ...
        breakpoint_inst[0] = 0xcc;
        nix::sys::ptrace::write(
            context.remote()?.pid(),
            breakpoint_addr as *mut _,
            libc::c_ulong::from_ne_bytes(breakpoint_inst) as *mut _,
        )
        .unwrap();

        Ok(())
    }

    fn show_backtrace(
        context: &mut Context,
        sub_cmd: &str,
    ) -> Result<(), Box<dyn std::error::Error>> {
        context.load_debuginfo_if_necessary()?;

        let regs = context.remote()?.read_regs()?;

        // Read stack
        let mut stack: [usize; 1024] = [0; 1024];
        unsafe {
            context
                .remote()?
                .read()
                .read(&mut stack, regs.rsp as usize)
                .apply()?;
        }

        let call_stack: Vec<_> = match sub_cmd {
            "" | "fp" => headcrab::symbol::unwind::frame_pointer_unwinder(
                context.debuginfo(),
                &stack[..],
                regs.rip as usize,
                regs.rsp as usize,
                regs.rbp as usize,
            )
            .collect(),
            "naive" => headcrab::symbol::unwind::naive_unwinder(
                context.debuginfo(),
                &stack[..],
                regs.rip as usize,
            )
            .collect(),
            _ => Err(format!("Unknown `bt` subcommand `{}`", sub_cmd))?,
        };
        for func in call_stack {
            let res = context
                .debuginfo()
                .with_addr_frames(func, |_addr, mut frames| {
                    let mut first_frame = true;
                    while let Some(frame) = frames.next()? {
                        let name = frame
                            .function
                            .as_ref()
                            .map(|f| Ok(f.demangle()?.into_owned()))
                            .transpose()
                            .map_err(|err: gimli::Error| err)?
                            .unwrap_or_else(|| "<unknown>".to_string());

                        let location = frame
                            .location
                            .as_ref()
                            .map(|loc| {
                                format!(
                                    "{}:{}",
                                    loc.file.unwrap_or("<unknown file>"),
                                    loc.line.unwrap_or(0),
                                )
                            })
                            .unwrap_or_default();

                        if first_frame {
                            println!("{:016x} {} {}", func, name, location);
                        } else {
                            println!("                 {} {}", name, location);
                        }

                        first_frame = false;
                    }
                    Ok(first_frame)
                })?;
            match res {
                Some(true) | None => {
                    println!(
                        "{:016x} at {}",
                        func,
                        context
                            .debuginfo()
                            .get_address_demangled_name(func)
                            .as_deref()
                            .unwrap_or("<unknown>")
                    );
                }
                Some(false) => {}
            }
<<<<<<< HEAD
            Some("break") | Some("b") => {
                context.load_debuginfo_if_necessary()?;
                if let Some(input) = parts.next() {
                    if let Ok(addr) = str::parse::<usize>(input) {
                        context.mut_remote()?.set_breakpoint(addr)?;
                    } else if let Some(symbol) = context.debuginfo().get_symbol_address(input) {
                        context.mut_remote()?.set_breakpoint(symbol)?;
                        println!("Set breakpoint at '{}' ({:#016x})", input, symbol);
                    } else {
                        Err(format!("Could not set breakpoint"))?
                    }
                } else {
                    Err(format!(
                        "Breakpoints need to be set on a symbol or a given address."
                    ))?
                }
            }
            // Patch the `pause` instruction inside a function called `breakpoint` to be a
            // breakpoint. This is useful while we don't have support for setting breakpoints at
            // runtime yet.
            // FIXME remove once real breakpoint support is added
            Some("_patch_breakpoint_function") => {
                context.load_debuginfo_if_necessary()?;
                // Test that `a_function` resolves to a function.
                let breakpoint_addr = context.debuginfo().get_symbol_address("breakpoint").unwrap() + 4 /* prologue */;
                // Write breakpoint to the `breakpoint` function.
                let mut pause_inst = 0 as libc::c_ulong;
                unsafe {
                    context
                        .remote()?
                        .read()
                        .read(&mut pause_inst, breakpoint_addr)
                        .apply()
                        .unwrap();
=======
        }
        Ok(())
    }

    fn show_locals(context: &mut Context) -> Result<(), Box<dyn std::error::Error>> {
        let regs = context.remote()?.read_regs()?;
        let func = regs.rip as usize;
        let res = context.debuginfo().with_addr_frames(
            func,
            |func, mut frames: headcrab::symbol::FrameIter| {
                let mut first_frame = true;
                while let Some(frame) = frames.next()? {
                    let name = frame
                        .function
                        .as_ref()
                        .map(|f| Ok(f.demangle()?.into_owned()))
                        .transpose()
                        .map_err(|err: gimli::Error| err)?
                        .unwrap_or_else(|| "<unknown>".to_string());

                    let location = frame
                        .location
                        .as_ref()
                        .map(|loc| {
                            format!(
                                "{}:{}",
                                loc.file.unwrap_or("<unknown file>"),
                                loc.line.unwrap_or(0),
                            )
                        })
                        .unwrap_or_default();

                    if first_frame {
                        println!("{:016x} {} {}", func, name, location);
                    } else {
                        println!("                 {} {}", name, location);
                    }

                    let (_dwarf, unit, dw_die_offset) = frame
                        .function_debuginfo()
                        .ok_or_else(|| "No dwarf debuginfo for function".to_owned())?;

                    // FIXME handle DW_TAG_inlined_subroutine with DW_AT_frame_base in parent DW_TAG_subprogram
                    let frame_base = if let Some(frame_base) =
                        unit.entry(dw_die_offset)?.attr(gimli::DW_AT_frame_base)?
                    {
                        let frame_base = frame_base.exprloc_value().unwrap();
                        let res = headcrab::symbol::dwarf_utils::evaluate_expression(
                            unit,
                            frame_base,
                            None,
                            get_linux_x86_64_reg(regs),
                        )?;
                        assert_eq!(res.len(), 1);
                        assert_eq!(res[0].bit_offset, None);
                        assert_eq!(res[0].size_in_bits, None);
                        Some(match res[0].location {
                            gimli::Location::Register {
                                register: gimli::X86_64::RBP,
                            } => regs.rbp,
                            ref loc => unimplemented!("{:?}", loc), // FIXME
                        })
                    } else {
                        None
                    };

                    frame.each_argument::<Box<dyn std::error::Error>, _>(func as u64, |local| {
                        show_local("arg", context, unit, frame_base, regs, local)
                    })?;

                    frame.each_local::<Box<dyn std::error::Error>, _>(func as u64, |local| {
                        show_local("    ", context, unit, frame_base, regs, local)
                    })?;

                    frame.print_debuginfo();

                    first_frame = false;
>>>>>>> a052ba88
                }
                Ok(first_frame)
            },
        )?;
        match res {
            Some(true) | None => {
                println!("no locals");
            }
            Some(false) => {}
        }

        Ok(())
    }

    fn get_linux_x86_64_reg(
        regs: libc::user_regs_struct,
    ) -> impl Fn(gimli::Register, gimli::ValueType) -> gimli::Value {
        move |reg, ty| {
            let val = match reg {
                gimli::X86_64::RAX => regs.rax,
                gimli::X86_64::RBX => regs.rbx,
                gimli::X86_64::RCX => regs.rcx,
                gimli::X86_64::RDX => regs.rdx,
                gimli::X86_64::RSI => regs.rsi,
                gimli::X86_64::RDI => regs.rdi,
                gimli::X86_64::RSP => regs.rsp,
                gimli::X86_64::RBP => regs.rbp,
                gimli::X86_64::R9 => regs.r9,
                gimli::X86_64::R10 => regs.r10,
                gimli::X86_64::R11 => regs.r11,
                gimli::X86_64::R12 => regs.r12,
                gimli::X86_64::R13 => regs.r13,
                gimli::X86_64::R14 => regs.r14,
                gimli::X86_64::R15 => regs.r15,
                reg => unimplemented!("{:?}", reg), // FIXME
            };
            match ty {
                gimli::ValueType::Generic => gimli::Value::Generic(val),
                gimli::ValueType::U64 => gimli::Value::U64(val),
                _ => unimplemented!(),
            }
        }
    }

    fn show_local<'a>(
        kind: &str,
        context: &Context,
        unit: &gimli::Unit<headcrab::symbol::Reader<'a>>,
        frame_base: Option<u64>,
        regs: libc::user_regs_struct,
        local: headcrab::symbol::Local,
    ) -> Result<(), Box<dyn std::error::Error>> {
        let type_size = if let Some(type_) = local.type_() {
            if let Some(size) = type_.attr(gimli::DW_AT_byte_size)? {
                size.udata_value().unwrap()
            } else if type_.tag() == gimli::DW_TAG_pointer_type {
                std::mem::size_of::<usize>() as u64 // FIXME use pointer size of remote
            } else {
                0
            }
        } else {
            0
        };

        let value = match local.value() {
            headcrab::symbol::LocalValue::Expr(expr) => {
                let res = headcrab::symbol::dwarf_utils::evaluate_expression(
                    unit,
                    expr.clone(),
                    frame_base,
                    get_linux_x86_64_reg(regs),
                )?;
                assert_eq!(res.len(), 1);
                assert_eq!(res[0].bit_offset, None);
                assert_eq!(res[0].size_in_bits, None);
                match res[0].location {
                    gimli::Location::Address { address } => match type_size {
                        8 => {
                            let mut val = 0u64;
                            unsafe {
                                context
                                    .remote()
                                    .unwrap()
                                    .read()
                                    .read(&mut val, address as usize)
                                    .apply()
                                    .unwrap();
                            }
                            format!("{}", val)
                        }
                        _ => unimplemented!("{}", type_size),
                    },
                    gimli::Location::Value { value } => match value {
                        gimli::Value::Generic(val) => format!("{}", val),
                        val => unimplemented!("{:?}", val),
                    },
                    ref loc => unimplemented!("{:?}", loc),
                }
            }
            headcrab::symbol::LocalValue::Const(val) => format!("const {}", val),
            headcrab::symbol::LocalValue::OptimizedOut => "<optimized out>".to_owned(),
            headcrab::symbol::LocalValue::Unknown => "<unknown>".to_owned(),
        };

        println!(
            "{} {} = {}",
            kind,
            local.name()?.unwrap_or("<no name>"),
            value
        );

        Ok(())
    }

    #[cfg(not(target_os = "linux"))]
    fn inject_clif(
        _context: &mut Context,
        _file: PathBuf,
    ) -> Result<(), Box<dyn std::error::Error>> {
        Err("injectclif is currently only supported on Linux"
            .to_string()
            .into())
    }

    #[cfg(target_os = "linux")]
    fn inject_clif(context: &mut Context, file: PathBuf) -> Result<(), Box<dyn std::error::Error>> {
        context.load_debuginfo_if_necessary()?;

        let mut inj_ctx = InjectionContext::new(context.remote()?)?;
        let run_function = headcrab_inject::inject_clif_code(
            &mut inj_ctx,
            &|sym| context.debuginfo().get_symbol_address(sym).unwrap() as u64,
            &std::fs::read_to_string(file)?,
        )?;

        let stack = inj_ctx.new_stack(0x1000)?;

        println!(
            "run function: 0x{:016x} stack: 0x{:016x}",
            run_function, stack
        );

        let orig_regs = inj_ctx.target().read_regs()?;
        let regs = libc::user_regs_struct {
            rip: run_function,
            rsp: stack,
            ..orig_regs
        };
        inj_ctx.target().write_regs(regs)?;
        let status = inj_ctx.target().unpause()?;
        println!(
            "{:?} at 0x{:016x}",
            status,
            inj_ctx.target().read_regs()?.rip
        );
        inj_ctx.target().write_regs(orig_regs)?;

        Ok(())
    }

    #[cfg(not(target_os = "linux"))]
    fn inject_lib(
        _context: &mut Context,
        _file: PathBuf,
    ) -> Result<(), Box<dyn std::error::Error>> {
        Err("injectclif is currently only supported on Linux"
            .to_string()
            .into())
    }

    #[cfg(target_os = "linux")]
    fn inject_lib(context: &mut Context, file: PathBuf) -> Result<(), Box<dyn std::error::Error>> {
        context.load_debuginfo_if_necessary()?;

        let mut inj_ctx = InjectionContext::new(context.remote()?)?;
        inj_ctx.define_function(
            FuncId::from_u32(0),
            context.debuginfo().get_symbol_address("dlopen").unwrap() as u64,
        );
        inj_ctx.define_function(
            FuncId::from_u32(1),
            context.debuginfo().get_symbol_address("dlsym").unwrap() as u64,
        );

        let mut file = file.canonicalize()?.as_os_str().as_bytes().to_owned();
        file.push(0);
        inj_ctx.define_data_object_with_bytes(DataId::from_u32(0), &file)?;

        inj_ctx.define_data_object_with_bytes(DataId::from_u32(1), b"__headcrab_command\0")?;

        let isa = headcrab_inject::target_isa();

        let functions =
            headcrab_inject::parse_functions(include_str!("./inject_dylib.clif")).unwrap();
        let mut ctx = headcrab_inject::Context::new();
        for func in functions {
            ctx.clear();
            ctx.func = func;
            compile_clif_code(&mut inj_ctx, &*isa, &mut ctx)?;
        }

        let run_function = inj_ctx.lookup_function(FuncId::from_u32(2));
        let stack = inj_ctx.new_stack(0x1000)?;
        println!(
            "run function: 0x{:016x} stack: 0x{:016x}",
            run_function, stack
        );

        let orig_regs = inj_ctx.target().read_regs()?;
        println!("orig rip: {:016x}", orig_regs.rip);
        let regs = libc::user_regs_struct {
            rip: run_function,
            rsp: stack,
            ..orig_regs
        };
        inj_ctx.target().write_regs(regs)?;
        let status = inj_ctx.target().unpause()?;
        println!(
            "{:?} at 0x{:016x}",
            status,
            inj_ctx.target().read_regs()?.rip
        );
        inj_ctx.target().write_regs(orig_regs)?;

        Ok(())
    }
}<|MERGE_RESOLUTION|>--- conflicted
+++ resolved
@@ -298,68 +298,6 @@
                 let disassembly = context.disassembler.source_snippet(&code, ip, true)?;
                 println!("{}", disassembly);
             }
-<<<<<<< HEAD
-            Some("locals") => {
-                let regs = context.remote()?.read_regs()?;
-                let func = regs.rip as usize;
-                let res = context.debuginfo().with_addr_frames(
-                    func,
-                    |func, mut frames: headcrab::symbol::FrameIter| {
-                        let mut first_frame = true;
-                        while let Some(frame) = frames.next()? {
-                            let name = frame
-                                .function
-                                .as_ref()
-                                .map(|f| Ok(f.demangle()?.into_owned()))
-                                .transpose()
-                                .map_err(|err: gimli::Error| err)?
-                                .unwrap_or_else(|| "<unknown>".to_string());
-
-                            let location = frame
-                                .location
-                                .as_ref()
-                                .map(|loc| {
-                                    format!(
-                                        "{}:{}",
-                                        loc.file.unwrap_or("<unknown file>"),
-                                        loc.line.unwrap_or(0),
-                                    )
-                                })
-                                .unwrap_or_default();
-
-                            if first_frame {
-                                println!("{:016x} {} {}", func, name, location);
-                            } else {
-                                println!("                 {} {}", name, location);
-                            }
-                            let (_dwarf, unit, dw_die_offset) = frame
-                                .function_debuginfo()
-                                .ok_or_else(|| "No dwarf debuginfo for function".to_owned())?;
-
-                            // FIXME handle DW_TAG_inlined_subroutine with DW_AT_frame_base in parent DW_TAG_subprogram
-                            let frame_base = if let Some(frame_base) =
-                                unit.entry(dw_die_offset)?.attr(gimli::DW_AT_frame_base)?
-                            {
-                                let frame_base = frame_base.exprloc_value().unwrap();
-                                let res = headcrab::symbol::dwarf_utils::evaluate_expression(
-                                    unit,
-                                    frame_base,
-                                    None,
-                                    get_linux_x86_64_reg(regs),
-                                )?;
-                                assert_eq!(res.len(), 1);
-                                assert_eq!(res[0].bit_offset, None);
-                                assert_eq!(res[0].size_in_bits, None);
-                                Some(match res[0].location {
-                                    gimli::Location::Register {
-                                        register: gimli::X86_64::RBP,
-                                    } => regs.rbp,
-                                    ref loc => unimplemented!("{:?}", loc), // FIXME
-                                })
-                            } else {
-                                None
-                            };
-=======
             ReplCommand::Locals(()) => {
                 return show_locals(context);
             }
@@ -374,7 +312,6 @@
 
         Ok(())
     }
->>>>>>> a052ba88
 
     /// Patch the `pause` instruction inside a function called `breakpoint` to be a
     /// breakpoint. This is useful while we don't have support for setting breakpoints at
@@ -498,42 +435,6 @@
                 }
                 Some(false) => {}
             }
-<<<<<<< HEAD
-            Some("break") | Some("b") => {
-                context.load_debuginfo_if_necessary()?;
-                if let Some(input) = parts.next() {
-                    if let Ok(addr) = str::parse::<usize>(input) {
-                        context.mut_remote()?.set_breakpoint(addr)?;
-                    } else if let Some(symbol) = context.debuginfo().get_symbol_address(input) {
-                        context.mut_remote()?.set_breakpoint(symbol)?;
-                        println!("Set breakpoint at '{}' ({:#016x})", input, symbol);
-                    } else {
-                        Err(format!("Could not set breakpoint"))?
-                    }
-                } else {
-                    Err(format!(
-                        "Breakpoints need to be set on a symbol or a given address."
-                    ))?
-                }
-            }
-            // Patch the `pause` instruction inside a function called `breakpoint` to be a
-            // breakpoint. This is useful while we don't have support for setting breakpoints at
-            // runtime yet.
-            // FIXME remove once real breakpoint support is added
-            Some("_patch_breakpoint_function") => {
-                context.load_debuginfo_if_necessary()?;
-                // Test that `a_function` resolves to a function.
-                let breakpoint_addr = context.debuginfo().get_symbol_address("breakpoint").unwrap() + 4 /* prologue */;
-                // Write breakpoint to the `breakpoint` function.
-                let mut pause_inst = 0 as libc::c_ulong;
-                unsafe {
-                    context
-                        .remote()?
-                        .read()
-                        .read(&mut pause_inst, breakpoint_addr)
-                        .apply()
-                        .unwrap();
-=======
         }
         Ok(())
     }
@@ -611,7 +512,6 @@
                     frame.print_debuginfo();
 
                     first_frame = false;
->>>>>>> a052ba88
                 }
                 Ok(first_frame)
             },
